--- conflicted
+++ resolved
@@ -1217,36 +1217,9 @@
                 ratio = high_res / low_res
                 # make ratio a no-op (multiply by 1) where the ratio is NaN or
                 # infinity or it is negative.
-<<<<<<< HEAD
-                ratio = ratio.where(xu.isfinite(ratio) | (ratio >= 0), 1.)
-                r = high_res
-                g = p2 * ratio
-                b = p3 * ratio
-                g.attrs = p2.attrs
-                b.attrs = p3.attrs
-            elif self.high_resolution_band == "green":
-                LOG.debug("Sharpening image with high resolution green band")
-                ratio = high_res / p2
-                ratio = ratio.where(xu.isfinite(ratio) | (ratio >= 0), 1.)
-                r = p1 * ratio
-                g = high_res
-                b = p3 * ratio
-                r.attrs = p1.attrs
-                b.attrs = p3.attrs
-            elif self.high_resolution_band == "blue":
-                LOG.debug("Sharpening image with high resolution blue band")
-                ratio = high_res / p3
-                ratio = ratio.where(xu.isfinite(ratio) | (ratio >= 0), 1.)
-                r = p1 * ratio
-                g = p2 * ratio
-                b = high_res
-                r.attrs = p1.attrs
-                g.attrs = p2.attrs
-=======
                 ratio = ratio.where(np.isfinite(ratio) & (ratio >= 0), 1.)
                 # we don't need ridiculously high ratios, they just make bright pixels
                 ratio = ratio.clip(0, 1.5)
->>>>>>> 56dbddd5
             else:
                 LOG.debug("No sharpening band specified for ratio sharpening")
                 high_res = None
@@ -1332,30 +1305,9 @@
         return xr.DataArray(res, attrs=d.attrs, dims=d.dims, coords=d.coords)
 
     def __call__(self, datasets, optional_datasets=None, **attrs):
-<<<<<<< HEAD
-        high_res = datasets[["red", "green", "blue"].index(self.high_resolution_band)]
-        high_mean = self.four_element_average_dask(high_res)
-
-        if self.high_resolution_band == 'red':
-            red = high_mean
-            green = datasets[1]
-            blue = datasets[2]
-        elif self.high_resolution_band == 'green':
-            red = datasets[0]
-            green = high_mean
-            blue = datasets[2]
-        elif self.high_resolution_band == 'blue':
-            red = datasets[0]
-            green = datasets[1]
-            blue = high_mean
-        else:
-            raise ValueError("SelfSharpenedRGB requires at least one high "
-                             "resolution band, not "
-=======
         colors = ['red', 'green', 'blue']
         if self.high_resolution_band not in colors:
             raise ValueError("SelfSharpenedRGB requires at least one high resolution band, not "
->>>>>>> 56dbddd5
                              "'{}'".format(self.high_resolution_band))
 
         high_res = datasets[colors.index(self.high_resolution_band)]
