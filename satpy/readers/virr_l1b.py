--- conflicted
+++ resolved
@@ -69,15 +69,7 @@
         file_key = self.geolocation_prefix + ds_info.get('file_key', dataset_id.name)
         if self.platform_id == 'FY3B':
             file_key = file_key.replace('Data/', '')
-<<<<<<< HEAD
-        try:
-            data = self[file_key]
-        except KeyError:
-            LOG.error('File key "{0}" could not be found in file {1}'.format(file_key, self.filename))
-            raise
-=======
         data = self[file_key]
->>>>>>> 6f1f4513
         band_index = ds_info.get('band_index')
         if band_index is not None:
             data = data[band_index]
@@ -88,12 +80,6 @@
                 intercept = self[self.l1b_prefix + 'Emissive_Radiance_Offsets'].data[:, band_index][:, np.newaxis]
                 # Converts cm^-1 (wavenumbers) and (mW/m^2)/(str/cm^-1) (radiance data)
                 # to SI units m^-1, mW*m^-3*str^-1.
-<<<<<<< HEAD
-                radiance_data = rad2temp(self['/attr/' + self.wave_number][band_index] * 100,
-                                         (data * slope + intercept) * 1e-5)
-                data = xr.DataArray(da.from_array(radiance_data, data.chunks),
-                                    coords=data.coords, dims=data.dims, name=data.name, attrs=data.attrs)
-=======
                 wave_number = self['/attr/' + self.wave_number][band_index] * 100
                 bt_data = rad2temp(wave_number,
                                    (data.data * slope + intercept) * 1e-5)
@@ -103,7 +89,6 @@
                 else:
                     # new versions of pyspectral can do dask arrays
                     data.data = bt_data
->>>>>>> 6f1f4513
             elif 'R' in dataset_id.name:
                 slope = self['/attr/RefSB_Cal_Coefficients'][0::2]
                 intercept = self['/attr/RefSB_Cal_Coefficients'][1::2]
